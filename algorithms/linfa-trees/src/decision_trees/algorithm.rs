--- conflicted
+++ resolved
@@ -3,12 +3,8 @@
 use std::collections::{HashMap, HashSet};
 use std::hash::{Hash, Hasher};
 
-<<<<<<< HEAD
+use linfa::dataset::AsSingleTargets;
 use ndarray::{Array1, Array2, ArrayBase, Axis, Data, Ix1, Ix2};
-=======
-use linfa::dataset::AsSingleTargets;
-use ndarray::{Array1, ArrayBase, Axis, Data, Ix1, Ix2};
->>>>>>> 8b54b04b
 
 use super::NodeIter;
 use super::Tikz;
