--- conflicted
+++ resolved
@@ -262,9 +262,11 @@
     }
 }
 
-pub trait FromTargetArrayOwned<F> {
+pub trait FromTargetArrayOwned: AsTargets {
     type Owned;
-    fn new_targets(targets: Array2<F>) -> Self::Owned;
+
+    /// Create self object from new target array
+    fn new_targets(targets: Array<Self::Elem, Self::Ix>) -> Self::Owned;
 }
 
 /// Helper trait to construct counted labels
@@ -272,19 +274,11 @@
 /// This is implemented for objects which can act as targets and created from a target matrix. For
 /// targets represented as `ndarray` matrix this is identity, for counted labels, i.e.
 /// `TargetsWithLabels`, it creates the corresponding wrapper struct.
-<<<<<<< HEAD
-pub trait FromTargetArray<'a, F>: FromTargetArrayOwned<F> {
+pub trait FromTargetArray<'a>: FromTargetArrayOwned {
     type View;
-    fn new_targets_view(targets: ArrayView2<'a, F>) -> Self::View;
-=======
-pub trait FromTargetArray<'a>: AsTargets {
-    type Owned;
-    type View;
-
-    /// Create self object from new target array
-    fn new_targets(targets: Array<Self::Elem, Self::Ix>) -> Self::Owned;
+
+    /// Returns a reference to the target array
     fn new_targets_view(targets: ArrayView<'a, Self::Elem, Self::Ix>) -> Self::View;
->>>>>>> 8b54b04b
 }
 
 /// Return a mutable reference to single or multiple target variables.
